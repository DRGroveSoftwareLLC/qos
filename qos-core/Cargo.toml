--- conflicted
+++ resolved
@@ -6,12 +6,9 @@
 [dependencies]
 qos-crypto = { path = "../qos-crypto" }
 nix = { version = "0.24.1", features = ["socket"], default-features = false }
-<<<<<<< HEAD
-openssl = { version = "0.10.40", default-features = false }
-=======
 serde = { version = "1.0", default-features = false, features = ["derive"] }
 serde_cbor = { version = "0.11", default-features = false }
->>>>>>> fc16cc67
+openssl = { version = "0.10.40", default-features = false }
 
 # For AWS Nitro
 aws-nitro-enclaves-nsm-api = { version = "0.2.1", default-features = false }
