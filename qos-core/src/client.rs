//! Streaming socket based client to connect with [`server::Server`].
use borsh::{BorshDeserialize, BorshSerialize};

use crate::{
	io::{self, SocketAddress, Stream},
	protocol::{ProtocolError, ProtocolMsg},
};

#[derive(Debug)]
pub enum ClientError {
	IOError(io::IOError),
	ProtocolError(ProtocolError),
	BorshError(borsh::maybestd::io::Error),
}

impl From<io::IOError> for ClientError {
	fn from(err: io::IOError) -> Self {
		Self::IOError(err)
	}
}

impl From<ProtocolError> for ClientError {
	fn from(err: ProtocolError) -> Self {
		Self::ProtocolError(err)
	}
}

impl From<borsh::maybestd::io::Error> for ClientError {
	fn from(err: borsh::maybestd::io::Error) -> Self {
		Self::BorshError(err)
	}
}

/// Client for communicating with the enclave [`server::Server`].
#[derive(Debug)]
pub struct Client {
	addr: SocketAddress,
}

impl Client {
	/// Create a new client.
	pub fn new(addr: SocketAddress) -> Self {
		Self { addr }
	}

	/// Send a [`ProtocolMsg`] and wait for the response.
	pub fn send(
		&self,
		request: ProtocolMsg,
	) -> Result<ProtocolMsg, ClientError> {
		let stream = Stream::connect(&self.addr)?;

		stream.send(
			&request.try_to_vec().expect("ProtocolMsg can be serialized. qed."),
		)?;
		let response = stream.recv()?;
<<<<<<< HEAD
		serde_cbor::from_slice(&response).map_err(Into::into)
=======
		ProtocolMsg::try_from_slice(&response).map_err(Into::into)
>>>>>>> 1fae2eb8
	}
}<|MERGE_RESOLUTION|>--- conflicted
+++ resolved
@@ -54,10 +54,6 @@
 			&request.try_to_vec().expect("ProtocolMsg can be serialized. qed."),
 		)?;
 		let response = stream.recv()?;
-<<<<<<< HEAD
-		serde_cbor::from_slice(&response).map_err(Into::into)
-=======
 		ProtocolMsg::try_from_slice(&response).map_err(Into::into)
->>>>>>> 1fae2eb8
 	}
 }