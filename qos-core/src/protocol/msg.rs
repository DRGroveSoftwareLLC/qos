//! Enclave executor message types.

use crate::protocol::{
	attestor::types::{NsmRequest, NsmResponse},
	services::{
		boot::ManifestEnvelope,
		genesis::{GenesisOutput, GenesisSet},
	},
	ProtocolError,
};

/// Message types for communicating with protocol executor.
#[derive(Debug, PartialEq, borsh::BorshSerialize, borsh::BorshDeserialize)]
pub enum ProtocolMsg {
	/// A error from executing the protocol.
	ProtocolErrorResponse(ProtocolError),

	/// TODO: remove
	NsmRequest {
		/// A [`NsmRequest`]
		nsm_request: NsmRequest,
	},
	/// TODO: remove
	NsmResponse {
		/// A [`NsmResponse`]
		nsm_response: NsmResponse,
	},

	/// Request was successful. TODO: remove
	SuccessResponse,
	/// TODO: Error response should hold a protocol error, Remove
	ErrorResponse,

	/// Request the status of the enclave.
	StatusRequest,
	/// Response for [`Self::StatusRequest`]
	StatusResponse(super::ProtocolPhase),

	/// Execute Standard Boot.
	BootStandardRequest {
		/// Manifest with approvals
		manifest_envelope: Box<ManifestEnvelope>,
		/// Pivot binary
		pivot: Vec<u8>,
	},
	/// Response for Standard Boot.
	BootStandardResponse {
		/// Should be `[NsmResponse::Attestation`]
		nsm_response: NsmResponse,
	},

	/// Execute Genesis Boot.
	BootGenesisRequest {
		/// Parameters for creating a Quorum Set
		set: GenesisSet,
	},
	/// Response for Genesis Boot.
	BootGenesisResponse {
		/// COSE SIGN1 structure with Attestation Doc
		nsm_response: NsmResponse,
		/// Output from the Genesis flow.
		genesis_output: GenesisOutput,
	},

	/// Post a quorum key shard
	ProvisionRequest {
		/// Quorum Key share encrypted to the Ephemeral Key.
		share: Vec<u8>,
	},
	/// Response to a Provision Request
	ProvisionResponse {
		/// If the Quorum key was reconstructed. False indicates still waiting
		/// for the Kth share.
		reconstructed: bool,
	},

<<<<<<< HEAD
	/// Proxy the encoded `data` to the secure app.
	ProxyRequest {
		/// Encoded data that will be sent from the enclave to the secure app.
		data: Vec<u8>,
	},
	/// Response to the proxy request.
	ProxyResponse {
		/// Encoded data the secure app responded with to the enclave.
		data: Vec<u8>,
=======
	/// Request an attestation document that includes references to the
	/// manifest (in `user_data`) and the ephemeral key (`public_key`).
	LiveAttestationDocRequest,
	/// Response to live attestation document request.
	LiveAttestationDocResponse {
		/// COSE SIGN1 structure with Attestation Doc
		nsm_response: NsmResponse,
>>>>>>> 65544fed
	},
}

#[cfg(test)]
mod test {
	use borsh::{BorshDeserialize, BorshSerialize};

	use super::*;

	#[test]
	fn boot_genesis_response_deserialize() {
		let nsm_response = NsmResponse::LockPCR;

		let vec = nsm_response.try_to_vec().unwrap();
		let test = NsmResponse::try_from_slice(&vec).unwrap();
		assert_eq!(nsm_response, test);

		let genesis_response = ProtocolMsg::BootGenesisResponse {
			nsm_response,
			genesis_output: GenesisOutput {
				quorum_key: vec![3, 2, 1],
				member_outputs: vec![],
				recovery_permutations: vec![],
				threshold: 2,
			},
		};

		let vec = genesis_response.try_to_vec().unwrap();
		let test = ProtocolMsg::try_from_slice(&vec).unwrap();

		assert_eq!(test, genesis_response);
	}
}<|MERGE_RESOLUTION|>--- conflicted
+++ resolved
@@ -74,7 +74,6 @@
 		reconstructed: bool,
 	},
 
-<<<<<<< HEAD
 	/// Proxy the encoded `data` to the secure app.
 	ProxyRequest {
 		/// Encoded data that will be sent from the enclave to the secure app.
@@ -84,7 +83,8 @@
 	ProxyResponse {
 		/// Encoded data the secure app responded with to the enclave.
 		data: Vec<u8>,
-=======
+	},
+
 	/// Request an attestation document that includes references to the
 	/// manifest (in `user_data`) and the ephemeral key (`public_key`).
 	LiveAttestationDocRequest,
@@ -92,7 +92,6 @@
 	LiveAttestationDocResponse {
 		/// COSE SIGN1 structure with Attestation Doc
 		nsm_response: NsmResponse,
->>>>>>> 65544fed
 	},
 }
 
