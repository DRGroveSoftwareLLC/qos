--- conflicted
+++ resolved
@@ -150,14 +150,6 @@
 
 impl server::Routable for Executor {
 	fn process(&mut self, req_bytes: Vec<u8>) -> Vec<u8> {
-<<<<<<< HEAD
-		if req_bytes.len() > MAX_ENCODED_MSG_LEN {
-			return serde_cbor::to_vec(&ProtocolMsg::ErrorResponse)
-				.expect("ProtocolMsg can always be serialized. qed.");
-		}
-
-		let msg_req = match serde_cbor::from_slice(&req_bytes) {
-=======
 		let err_resp = || {
 			ProtocolMsg::ErrorResponse
 				.try_to_vec()
@@ -169,7 +161,6 @@
 		}
 
 		let msg_req = match ProtocolMsg::try_from_slice(&req_bytes) {
->>>>>>> 1fae2eb8
 			Ok(req) => req,
 			Err(_) => return err_resp(),
 		};
