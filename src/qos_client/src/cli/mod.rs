//! `QuorumOS` client command line interface.
//!
//! See [`Command`] for all possible commands.
//!
//! The arguments for each command can be discovered by running:
//!
//! ```shell
//! cargo run --bin qos_client <command-name> --help
//! ```
//!
//! ## Guides
//!
//! - [Quorum Key Generation](quorum-key-generation)
//! - [Boot Standard](boot-standard)
//!
//! **Notes:**
//!
//! * The below guides assume there is already an enclave up and running
//! with `QuorumOS`.
//! * PCR{0, 1, 2} are referenced through out the guide. Every release of
//! `QuorumOS` will have different PCRs and it is up to the CLI user to exercise
//! diligence in specifying specifying those PCRs as they are used to verify the
//! enclave is running the correct version of `QuorumOS`. Read more about PCRs
//! here: <https://docs.aws.amazon.com/enclaves/latest/user/set-up-attestation.html/>.
//!
//! ### Terms
//!
//! * **Leader**: the entity that runs a flow. In other words, this is an entity
//!   that executes the commands in flow that don't need to be executed by
//!   individual quorum members.
//! * **Approver(s)**: a quorum member that approves something by signing it.
//!
//! ### Quorum Key Generation
//!
//! `QuorumOS` requires a Quorum Key. Each member of the Share Set holds a
//! share of the Quorum Key. (The shares are created using Shamir Secret
//! Sharing) It is expected that the Quorum Key is only ever fully reconstructed
//! in an enclave.
//!
//! In order to generate a Quorum Key, `QuorumOs` has a special "genesis"
//! service. The genesis service bypasses the standard boot and pivot flow, and
//! thus is commonly referred to as boot genesis. Instead it simply generates a
//! Quorum Key and shards it across share set members. From a high level, the
//! steps to create a Quorum Key and Manifest Set with the genesis service are:
//!
//! 1) Every Share Set Member generates a Share Key.
//! 2) The genesis service is invoked with N Share Keys and a reconstruction
//! threshold, K.
//! 3) The genesis service then executes the following:
//!     1) Generates a Quorum Key.
//!     2) Splits the quorum key into N shares.
//!     3) Encrypts each share to a share key.
//!     6) Returns encrypted shares, quorum key, and an attestation document.
//! 4) Each share set member verifies the attestation document and then
//! verifies they can decrypt the correct share with their setup key.
//!
//! #### Generate Share Keys
//!
//! For each member of the Share Set, the genesis service needs a
//! corresponding Share Key as input. To produce a Share Key, a member can run
//! the [`Command::GenerateFileKey`] on a secure device:
//!
//! ```shell
//! cargo run --bin qos_client generate-share-key \
//!     --namespace our_namespace \
//!     --alias alice \
//!     --personal-dir ~/qos/our_namespace/personal
//! ```
//!
//! If successful, the `our_namespace` directory on Alice's machine will look
//! like:
//!
//! - personal
//!     - `alice.our_namespace.share_key.secret`
//!     - `alice.our_namespace.share_key.pub`
//!
//! #### Send Boot Genesis Instruction
//!
//! The genesis ceremony leader will need to have a directory that contains the
//! share keys of all the share set members. For example, if Alice was the
//! ceremony leader and members={Alice, Bob, Eve}, Alice would need to have the
//! following directory structure:
//!
//! - personal
//!     - `alice.our_namespace.share_key.secret`
//!     - `alice.our_namespace.share_key.pub`
//! - genesis
//!     - `alice.our_namespace.share_key.pub`
//!     - `bob.our_namespace.share_key.pub`
//!     - `eve.our_namespace.share_key.pub`
//!
//! Given the above directory structure, Alice can now generate the genesis
//! outputs by running [`Command::BootGenesis`] (doesn't need to be a
//! secure device because we are not holding private key material):
//!
//! ```shell
//! cargo run --bin qos_client boot-genesis \
//!    --host-ip 127.0.0.1 \
//!    --host-port 3000 \
//!    --threshold 2 \
//!    --genesis-dir  ~/qos/our_namespace/genesis
//!    --qos-build-fingerprints ~/qos/our_namespace/qos-build-fingerprints.txt
//! ```
//!
//! On success this will result in the following directory structure:
//!
//! - personal
//!     - `alice.our_namespace.share_key.key`
//!     - `alice.our_namespace.share_key.pub`
//! - genesis
//!     - `alice.our_namespace.share_key.pub`
//!     - `bob.our_namespace.share_key.pub`
//!     - `eve.our_namespace.share_key.pub`
//!     - `genesis_attestation_doc`
//!     - `genesis_output`
//!
//! Note that `genesis_output` is an encoded
//! [`qos_core::protocol::services::genesis::GenesisOutput`] and
//! `genesis_attestation_doc` is a COSE Sign1 structure from the Nitro Secure
//! Module used to attest to the validity of the QOS image used to run the
//! genesis service.
//!
//! #### Attest and verify genesis outputs
//!
//! **WARNING:** this command should be run on an airgapped machine as it
//! decrypts the quorum share.
//!
//! Within the [`qos_core::protocol::services::genesis::GenesisOutput`] are the
//! encrypted Quorum Shares for each member. The quorum share is encrypted to
//! the Share Key. The genesis output contains a hash of the plaintext share;
//! the below command unencrypts the share, hashes it, and uses the digest to
//! check that the local, unencrypted share matches what was created inside of
//! the enclave. The recovery permutations inside the enclave
//! references the share by hash, so it helps reinforce the case that recovery
//! is possible if we can verify the hash.
//!
//! Each member will use [`Command::AfterGenesis`] to decrypt the outputs and
//! verify the attestation document. Prior to running [`Command::AfterGenesis`],
//! each member will need a directory structure with at minimum:
//!
//! - personal
//!     - `bob.our_namespace.share_key.secret`
//! - genesis
//!     - `genesis_attestation_doc`
//!     - `genesis_output`
//!
//! Given the above directory structure, Bob can run [`Command::AfterGenesis`]:
//!
//! ```shell
//! cargo run --bin qos_client after-genesis \
//!    --genesis-dir  ~/qos/our_namespace/genesis \
//!    --personal-dir  ~/qos/our_namespace/personal \
//!    --qos-build-fingerprints ~/qos/our_namespace/qos-build-fingerprints.txt
//! ```
//!
//! [`Command::AfterGenesis`] will extract Bob's quorum share, resulting in the
//! following directory structure:
//!
//! - personal
//!     - `bob.our_namespace.share`
//!     - `bob.our_namespace.share_key.secret`
//! - genesis
//!     - `genesis_attestation_doc`
//!     - `genesis_output`
//!
//! ### Boot Standard
//!
//! Boot Standard, or just Boot, is the name of the flow for provisioning a
//! `QuorumOS` instance with a Quorum Key and Pivot Executable.
//!
//! From a high level, the boot flow for an enclave can be broken down to 3
//! steps:
//!
//! 1) Gather signatures for a [`qos_core::protocol::services::boot::Manifest`]
//! from K of the quorum members.
//! 2) Post a Manifest with K signatures and the pivot binary referenced in
//! the manifest.
//! 3) Each quorum member will post their share, encrypted to the Ephemeral Key
//! of the enclave, after they have verified the validity of an attestation
//! document from the enclave. (The attestation document should contain a
//! reference to the manifest).
//!
//! #### Generate a Manifest
//!
//! The leader for the boot standard flow will need to generate a manifest using
//! [`Command::GenerateManifest`]. Given the manifest set mentioned in the above
//! genesis guide, [`Command::GenerateManifest`] expects the following directory
//! structure:
//!
//! - boot
//! - genesis
//!    - `output.genesis`
//!
//! Given the above directory structure, the leader can run
//!
//! ```shell
//! cargo run --bin qos_client generate-manifest \
//!    --genesis-dir  ~/qos/our_namespace/genesis \
//!    --boot-dir ~/qos/our_namespace/boot \
//!    --nonce 0 \
//!    --namespace our_namespace \
//!    --pivot-hash 0xf0f0f0f0f0f0f0 \
//!    --restart-policy always \
//!    --pcr0 0xf0f0f0f0f0f0f0 \
//!    --pcr1 0xf0f0f0f0f0f0f0 \
//!    --pcr2 0xf0f0f0f0f0f0f0 \
//!    --root-cert-path ~/qos/aws_nitro_root_cert.pem
//! ```
//!
//! **Note**: For pivot's that require CLI arguments, you can use the
//! `--pivot-args` options. `--pivot-args` accepts a separated, [] wrapped CLI
//! args for pivot. e.g. `[--usock,dev.sock,--path,./path-to-file]`.
//!
//! After running the above, the directory structure will look like:
//!
//! - boot
//!    - `our_namespace.0.manifest`
//! - genesis
//!    - `output.genesis`
//!
//! #### Approve the Manifest
//!
//! K of the quorum members need to approve (sign) the manifest with their
//! personal key. A quorum member can use [`Command::ApproveManifest`] to do
//! this.
//!
//! [`Command::ApproveManifest`] expects the following directory structure on
//! Bob's personal machine:
//!
//! - personal
//!     - `bob.our_namespace.personal.key`
//! - boot
//!     - `our_namespace.0.manifest`
//!
//! Given the above directory structure, Bob can create an approval for the
//! manifest by running:
//!
//! ```shell
//! cargo run --bin qos_client generate-manifest \
//!    --personal-dir  ~/qos/our_namespace/personal \
//!    --boot-dir ~/qos/our_namespace/boot \
//!    --manifest-hash 0xf0f0f0f0f0f0f0
//! ```
//!
//! After running the above, Bob's directory structure would look like:
//!
//! - personal
//!    - `bob.our_namespace.personal.key`
//! - boot
//!    - `our_namespace.0.manifest`
//!    - `bob.our_namespace.0.approval`
//!
//! #### Send Boot Standard Instruction
//!
//! Once K approvals have been collected for a manifest, the leader can use
//! [`Command::BootStandard`] to send the boot standard instruction to start the
//! enclave.
//!
//! Given the Manifest Set referenced above, [`Command::BootStandard`] expects
//! the following directory structure:
//!
//! - boot
//!    - `our_namespace.0.manifest`
//!    - `alice.our_namespace.0.approval`
//!    - `bob.our_namespace.0.approval`
//!    - `eve.our_namespace.0.approval`
//!
//! The leader can then run:
//!
//! ```shell
//! cargo run --bin qos_client boot-standard \
//!    --host-ip 127.0.0.1 \
//!    --host-port 3000 \
//!    --pivot-path ~/qos/our_namespace/pivot.executable
//!    --boot-dir ~/qos/our_namespace/boot
//! ```
//!
//! After running the above, the boot directory will contain an attestation
//! document from the enclave. Importantly, the attestation document references
//! the manifest and has an ephemeral key which can be used for encrypting
//! messages to the enclave. Specifically, the leader's directory structure will
//! look like:
//!
//! - boot
//!    - `our_namespace.0.manifest`
//!    - `alice.our_namespace.0.approval`
//!    - `bob.our_namespace.0.approval`
//!    - `eve.our_namespace.0.approval`
//!    - `attestation_doc.boot`
//!
//! #### Post Quorum Shards
//!
//! Once the enclave has the pivot and manifest loaded with boot standard, K
//! share set members can independently verify the attestation document and post
//! their shares. In order to only ever re-encrypt the share on an airgapped
//! device this is split up into 3 steps: 1) fetch attestation doc, 2) verify
//! attestation doc and re-encrypt key on airgapped device, 3) post re-encrypted
//! share.
//!
//! 1) Run [`Command::GetAttestationDoc`] on Bob's production machine:
//!
//! ```shell
//! cargo run --bin qos_client get-attestation-doc
//!    --host-ip 127.0.0.1 \
//!    --host-port 3000 \
//!    --attestation-dir ~/qos/our_namespace/attestation
//! ```
//!
//! After running the above, the attestation directory should be populated like:
//!
//! - attestation
//!  - `boot_attestation_doc`
//!  - `manifest_envelope`
//!
//! 2) Bob transfers the personal directory and attestation directory onto
//! an airgapped machine. Bob then runs [`Command::ProxyReEncryptShare`]:
//!
//! ```shell
//! cargo run --bin qos_client proxy-re-encrypt-share
//!    --attestation-dir ~/qos/our_namespace/nonce_1/attestation \
//!    --personal-dir  ~/qos/our_namespace/personal \
//!    --manifest-hash 0xf0f0f0f0f0f0f0
//! ```
//!
//! After running the above, the attestation directory should now have the
//! attestation approval and ephemeral key encrypted share:
//!
//! - attestation
//!  - `boot_attestation_doc`
//!  - `manifest_envelope`
//!  - `attestation_approval`
//!  - `ephemeral_key_wrapped.share`
//!
//! 3) Bob then moves the ephemeral key encrypted share and attestation approval
//! back to the attestation directory on his production machine and then runs
//! [`Command::PostShare`]:
//!
//! ```shell
//! cargo run --bin qos_client post-share
//!    --host-ip 127.0.0.1 \
//!    --host-port 3000 \
//!    --attestation-dir ~/qos/our_namespace/attestation
//! ```
//!
//! Once the Kth share is successfully posted by a share set member, the enclave
//! will automatically pivot to running the binary.

use std::env;

use qos_core::{
	parser::{CommandParser, GetParserForCommand, Parser, Token},
	protocol::{msg::ProtocolMsg, services::boot},
};

mod services;

const HOST_IP: &str = "host-ip";
const HOST_PORT: &str = "host-port";
const ALIAS: &str = "alias";
const NAMESPACE: &str = "namespace";
const NONCE: &str = "nonce";
const RESTART_POLICY: &str = "restart-policy";
const PIVOT_PATH: &str = "pivot-path";
const PIVOT_ARGS: &str = "pivot-args";
const UNSAFE_SKIP_ATTESTATION: &str = "unsafe-skip-attestation";
const UNSAFE_EPH_PATH_OVERRIDE: &str = "unsafe-eph-path-override";
const ENDPOINT_BASE_PATH: &str = "endpoint-base-path";
const QOS_BUILD_FINGERPRINTS: &str = "qos-build-fingerprints";
const PCR3_PREIMAGE_PATH: &str = "pcr3-preimage-path";
const PIVOT_BUILD_FINGERPRINTS: &str = "pivot-build-fingerprints";
const SHARE_SET_DIR: &str = "share-set-dir";
const MANIFEST_SET_DIR: &str = "manifest-set-dir";
const NAMESPACE_DIR: &str = "namespace-dir";
const UNSAFE_AUTO_CONFIRM: &str = "unsafe-auto-confirm";
const PUB_PATH: &str = "pub-path";
const YUBIKEY: &str = "yubikey";
const SECRET_PATH: &str = "secret-path";
const SHARE_PATH: &str = "share-path";
const OUTPUT_PATH: &str = "output-path";
const QUORUM_KEY_PATH: &str = "quorum-key-path";
const MANIFEST_APPROVALS_DIR: &str = "manifest-approvals-dir";
const MANIFEST_PATH: &str = "manifest-path";
const MANIFEST_ENVELOPE_PATH: &str = "manifest-envelope-path";
const APPROVAL_PATH: &str = "approval-path";
const EPH_WRAPPED_SHARE_PATH: &str = "eph-wrapped-share-path";
const ATTESTATION_DOC_PATH: &str = "attestation-doc-path";
const MASTER_SEED_PATH: &str = "master-seed-path";
<<<<<<< HEAD
const PAYLOAD: &str = "payload";
const SIGNATURE: &str = "signature";
=======
const SHARE: &str = "share";
const OUTPUT_DIR: &str = "output-dir";
const THRESHOLD: &str = "threshold";
const TOTAL_SHARES: &str = "total-shares";
>>>>>>> 7ce35bb7

/// Commands for the Client CLI.
///
/// To get the possible arguments for any given command pass the help flag. For
/// example, to get the arguments for [`Self::GenerateManifest`] run:
///
/// ```bash
/// cargo run --bin qos_client -- generate-manifest --help
/// ```
///
/// Note that the command name is kebab-case.
#[derive(Clone, PartialEq, Eq, Debug)]
pub enum Command {
	/// Query the health endpoint of the enclave host server.
	HostHealth,
	/// Query the status of the enclave.
	EnclaveStatus,
	/// Query the NSM with `NsmRequest::DescribeNsm`. Normally only useful for
	/// development.
	DescribeNsm,
	/// Query the NSM with `NsmRequest::DescribePcr` for PCR indexes 0..3.
	DescribePcr,
	/// Generate a Setup Key for use in the Genesis ceremony.
	GenerateFileKey,
	/// Run the the Boot Genesis logic to generate and shard a Quorum Key
	/// across the given Setup Keys. Each setup key will correspond to a Quorum
	/// Set Member, so N will equal the number of Setup Keys.
	///
	/// This will output `GenesisOutput` and an `AttestationDoc` embedded in a
	/// COSE Sign1 structure. The `GenesisOutput` contains the public Quorum
	/// Key, each members personal key (encrypted to setup key), and each
	/// members share (encrypted to personal key).
	BootGenesis,
	/// Decrypt the Personal Key and Personal Share share from the Genesis
	/// Ceremony outputs (`GenesisOutput` and the `AttestationDoc` is used to
	/// verify the enclave composition).
	///
	/// This will output the decrypted Personal Key associated with your Setup
	/// Key.
	AfterGenesis,
	/// Using the given Personal Keys as the Manifest Set, generate a manifest.
	GenerateManifest,
	/// Sign a trusted Manifest.
	///
	/// This will output a manifest `Approval`.
	///
	/// Careful - only ever sign a manifest you have inspected, trust and know
	/// is the latest one for the namespace.
	ApproveManifest,
	/// Start booting an enclave.
	///
	/// Given a `Manifest` and K `Approval`s, send the boot standard
	/// instruction to the enclave.
	///
	/// This will output the COSE Sign1 structure with an embedded
	/// `AttestationDoc`.
	BootStandard,
	/// Get the attestation document from an enclave. Will also get the
	/// manifest envelope if it exists.
	GetAttestationDoc,
	/// Given an attestation document from an enclave waiting for shares,
	/// re-encrypt the local share to the Ephemeral Key from the attestation
	/// doc.
	///
	/// The Ephemeral Key is pulled out of the attestation document.
	///
	/// This command will check the manifest signatures and verify that the
	/// manifest correctly lines up with the enclave document.
	///
	/// This command should only be used in highly secure environments as the
	/// quorum share momentarily in plaintext.
	ProxyReEncryptShare,
	/// Submit an encrypted share to an enclave.
	PostShare,
	/// Given a directory containing a manifest and threshold approvals for it,
	/// generate a manifest envelope and write it back to the same directory.
	GenerateManifestEnvelope,
	/// ** Never use in production**.
	///
	/// Pivot the enclave to the specified binary.
	///
	/// This command goes through the steps of generating a Quorum Key,
	/// sharding it (N=1), creating/signing/posting a Manifest, and
	/// provisioning the quorum key.
	DangerousDevBoot,
	/// Provision a yubikey with a singing and encryption key.
	ProvisionYubiKey,
	/// Provision a yubikey by generating a secret and importing it onto the
	/// key. The generated secret (master seed) is written to disk so it can be
	/// further backed up.
	AdvancedProvisionYubiKey,
	/// Create a dummy pivot build fingerprints with a correct hash
	PivotBuildFingerprints,
<<<<<<< HEAD
	/// Sign a hex encoded payload with the yubikey.
	YubiKeySign,
	/// Get the public key of a yubikey
	YubiKeyPublic,
	/// Verify a signature from qos_p256 pair.
	Verify,
=======
	/// Split a secret into shares with Shamir Secret Sharing.
	ShamirSplit,
	/// Reconstruct a secret from Shamir Secret Sharing shares.
	ShamirReconstruct,
>>>>>>> 7ce35bb7
}

impl From<&str> for Command {
	fn from(s: &str) -> Self {
		match s {
			"host-health" => Self::HostHealth,
			"enclave-status" => Self::EnclaveStatus,
			"describe-nsm" => Self::DescribeNsm,
			"describe-pcr" => Self::DescribePcr,
			"generate-file-key" => Self::GenerateFileKey,
			"generate-manifest-envelope" => Self::GenerateManifestEnvelope,
			"boot-genesis" => Self::BootGenesis,
			"after-genesis" => Self::AfterGenesis,
			"generate-manifest" => Self::GenerateManifest,
			"approve-manifest" => Self::ApproveManifest,
			"boot-standard" => Self::BootStandard,
			"get-attestation-doc" => Self::GetAttestationDoc,
			"proxy-re-encrypt-share" => Self::ProxyReEncryptShare,
			"post-share" => Self::PostShare,
			"dangerous-dev-boot" => Self::DangerousDevBoot,
			"provision-yubikey" => Self::ProvisionYubiKey,
			"advanced-provision-yubikey" => Self::AdvancedProvisionYubiKey,
			"pivot-build-fingerprints" => Self::PivotBuildFingerprints,
<<<<<<< HEAD
			"yubikey-sign" => Self::YubiKeySign,
			"verify" => Self::Verify,
			"yubikey-public" => Self::YubiKeyPublic,
=======
			"shamir-split" => Self::ShamirSplit,
			"shamir-reconstruct" => Self::ShamirReconstruct,
>>>>>>> 7ce35bb7
			_ => panic!(
				"Unrecognized command, try something like `host-health --help`"
			),
		}
	}
}

impl From<String> for Command {
	fn from(s: String) -> Self {
		Self::from(s.as_str())
	}
}

impl Command {
	fn namespace_token() -> Token {
		Token::new(NAMESPACE, "Namespace for the associated manifest.")
			.takes_value(true)
			.required(true)
	}
	fn pivot_path_token() -> Token {
		Token::new(PIVOT_PATH, "Path to the pivot binary.")
			.takes_value(true)
			.required(true)
	}
	fn restart_policy_token() -> Token {
		Token::new(RESTART_POLICY, "One of: `never`, `always`.")
			.takes_value(true)
			.required(true)
	}
	fn pivot_args_token() -> Token {
		Token::new(
			PIVOT_ARGS,
			"Comma separated, [] wrapped CLI args for pivot. e.g. `[--usock,dev.sock,--path,./path-to-file]`"
		)
		.takes_value(true)
		.default_value("[]")
	}
	fn unsafe_skip_attestation_token() -> Token {
		Token::new(
			UNSAFE_SKIP_ATTESTATION,
			"NEVER USE IN PRODUCTION! Skip all attestation document checks, including basic cert chain validation."
		)
		.takes_value(false)
	}
	fn unsafe_eph_path_override_token() -> Token {
		Token::new(
			UNSAFE_EPH_PATH_OVERRIDE,
			"NEVER USE IN PRODUCTION! Use the secret at the given path to encrypt data sent to the enclave, instead of extracting it from the attestation doc."
		)
		.takes_value(true)
	}
	fn qos_build_fingerprints_token() -> Token {
		Token::new(
			QOS_BUILD_FINGERPRINTS,
			"Path to file with QOS build fingerprints (PCR{1, 2, 3}).",
		)
		.takes_value(true)
		.required(true)
	}
	fn pcr3_preimage_path_token() -> Token {
		Token::new(
			PCR3_PREIMAGE_PATH,
			"Path to file with pcr3 preimage, the Amazon resource name (ARN) of the instance.",
		)
		.takes_value(true)
		.required(true)
	}
	fn pivot_build_fingerprints_token() -> Token {
		Token::new(
			PIVOT_BUILD_FINGERPRINTS,
			"Path to file with Pivot build fingerprints.",
		)
		.takes_value(true)
		.required(true)
	}
	fn manifest_set_dir_token() -> Token {
		Token::new(
			MANIFEST_SET_DIR,
			"Directory with public keys for members of the manifest set.",
		)
		.takes_value(true)
		.required(true)
	}
	fn share_set_dir_token() -> Token {
		Token::new(
			SHARE_SET_DIR,
			"Director with public keys for members of the share set.",
		)
		.takes_value(true)
		.required(true)
	}
	fn namespace_dir_token() -> Token {
		Token::new(
			NAMESPACE_DIR,
			"Directory for the namespace this manifest will belong to.",
		)
		.takes_value(true)
		.required(true)
	}
	fn manifest_approvals_dir_token() -> Token {
		Token::new(
			MANIFEST_APPROVALS_DIR,
			"Directory where the approvals for the manifest are kept",
		)
		.takes_value(true)
		.required(true)
	}
	fn alias_token() -> Token {
		Token::new(ALIAS, "Alias for identifying the key pair")
			.takes_value(true)
			.required(true)
	}
	fn unsafe_auto_confirm_token() -> Token {
		Token::new(
			UNSAFE_AUTO_CONFIRM,
			"DO NOT USE IN PRODUCTION. Confirm all interactive prompts.",
		)
		.takes_value(false)
		.required(false)
	}
	fn pub_path_token() -> Token {
		Token::new(PUB_PATH, "Path to the public key for a YubiKey")
			.takes_value(true)
			.required(true)
	}

	fn yubikey_token() -> Token {
		Token::new(YUBIKEY, "Flag to indicate using a yubikey for signing")
			.takes_value(false)
			.required(false)
			.forbids(vec![SECRET_PATH])
	}
	fn secret_path_token() -> Token {
		Token::new(
			SECRET_PATH,
			"Path to the secret to use for signing/decryption.",
		)
		.takes_value(true)
		.required(false)
		.forbids(vec![YUBIKEY])
	}
	fn share_path_token() -> Token {
		Token::new(SHARE_PATH, "Path to the encrypted quorum key share.")
			.takes_value(true)
			.required(true)
	}
	fn output_path_token() -> Token {
		Token::new(OUTPUT_PATH, "The path to create a file at.")
			.takes_value(true)
			.required(true)
	}
	fn quorum_key_path_token() -> Token {
		Token::new(QUORUM_KEY_PATH, "The path to the quorum public key")
			.takes_value(true)
			.required(true)
	}
	fn manifest_path_token() -> Token {
		Token::new(MANIFEST_PATH, "The path to the manifest")
			.takes_value(true)
			.required(true)
	}
	fn manifest_envelope_path_token() -> Token {
		Token::new(MANIFEST_ENVELOPE_PATH, "Path to a manifest envelope")
			.takes_value(true)
			.required(true)
	}
	fn approval_path_token() -> Token {
		Token::new(APPROVAL_PATH, "Path to a approval of a manifest.")
			.takes_value(true)
			.required(true)
	}
	fn eph_wrapped_share_path_token() -> Token {
		Token::new(
			EPH_WRAPPED_SHARE_PATH,
			"Path to a Ephemeral Key wrapped share.",
		)
		.takes_value(true)
		.required(true)
	}
	fn attestation_doc_path_token() -> Token {
		Token::new(ATTESTATION_DOC_PATH, "Path to an attestation doc.")
			.takes_value(true)
			.required(true)
	}
	fn master_seed_path_token() -> Token {
		Token::new(MASTER_SEED_PATH, "Path to a master seed.")
			.takes_value(true)
			.required(true)
	}
<<<<<<< HEAD
	fn payload_token() -> Token {
		Token::new(PAYLOAD, "A hex-encoded payload to sign/encrypt/decrypt.")
			.takes_value(true)
			.required(true)
	}
	fn signature_token() -> Token {
		Token::new(SIGNATURE, "A hex encoded signature from qos p256")
			.takes_value(true)
			.required(true)
	}
=======
	fn share_token() -> Token {
		Token::new(SHARE, "Paths to a share. This can be specified multiple times.")
			.takes_value(true)
			.required(true)
			.allow_multiple(true)
	}
	fn threshold_token() -> Token {
		Token::new(
			THRESHOLD,
			"The threshold to reconstruct a shamir split secret.",
		)
		.takes_value(true)
		.required(true)
	}
	fn output_dir_token() -> Token {
		Token::new(OUTPUT_DIR, "The directory to write outputs.")
			.takes_value(true)
			.required(true)
	}
	fn total_shares_token() -> Token {
		Token::new(
			TOTAL_SHARES,
			"Total shares to generate with shamir secret sharing.",
		)
		.takes_value(true)
		.required(true)
	}
>>>>>>> 7ce35bb7

	fn base() -> Parser {
		Parser::new()
			.token(
				Token::new(HOST_IP, "IP address this server should listen on.")
					.takes_value(true)
					.required(true),
			)
			.token(
				Token::new(HOST_PORT, "Port this server should listen on.")
					.takes_value(true)
					.required(true),
			)
			.token(
				Token::new(
					ENDPOINT_BASE_PATH,
					"base path for all endpoints. e.g. <BASE>/enclave-health",
				)
				.takes_value(true),
			)
	}

	fn pivot_build_fingerprints() -> Parser {
		Parser::new()
			.token(Self::output_path_token())
			.token(Self::pivot_path_token())
	}

	fn generate_file_key() -> Parser {
		Parser::new()
			.token(Self::master_seed_path_token())
			.token(Self::pub_path_token())
	}

	fn boot_genesis() -> Parser {
		Self::base()
			.token(Self::namespace_dir_token())
			.token(Self::share_set_dir_token())
			.token(Self::pcr3_preimage_path_token())
			.token(Self::unsafe_skip_attestation_token())
			.token(Self::qos_build_fingerprints_token())
	}

	fn after_genesis() -> Parser {
		Parser::new()
			.token(Self::yubikey_token())
			.token(Self::secret_path_token())
			.token(Self::share_path_token())
			.token(Self::alias_token())
			.token(Self::namespace_dir_token())
			.token(Self::qos_build_fingerprints_token())
			.token(Self::pcr3_preimage_path_token())
			.token(Self::unsafe_skip_attestation_token())
	}

	fn generate_manifest() -> Parser {
		Parser::new()
			.token(
				Token::new(
					NONCE,
					"Nonce of the manifest relative to the namespace.",
				)
				.takes_value(true)
				.required(true),
			)
			.token(Self::namespace_token())
			.token(Self::pivot_build_fingerprints_token())
			.token(Self::restart_policy_token())
			.token(Self::qos_build_fingerprints_token())
			.token(Self::pcr3_preimage_path_token())
			.token(Self::manifest_path_token())
			.token(Self::manifest_set_dir_token())
			.token(Self::share_set_dir_token())
			.token(Self::quorum_key_path_token())
			.token(Self::pivot_args_token())
	}

	fn approve_manifest() -> Parser {
		Parser::new()
			.token(Self::yubikey_token())
			.token(Self::secret_path_token())
			.token(Self::manifest_path_token())
			.token(Self::manifest_approvals_dir_token())
			.token(Self::qos_build_fingerprints_token())
			.token(Self::pcr3_preimage_path_token())
			.token(Self::pivot_build_fingerprints_token())
			.token(Self::alias_token())
			.token(Self::quorum_key_path_token())
			.token(Self::manifest_set_dir_token())
			.token(Self::share_set_dir_token())
			.token(Self::unsafe_auto_confirm_token())
	}

	fn boot_standard() -> Parser {
		Self::base()
			.token(Self::pivot_path_token())
			.token(Self::manifest_envelope_path_token())
			.token(Self::pcr3_preimage_path_token())
			.token(Self::unsafe_skip_attestation_token())
	}

	fn get_attestation_doc() -> Parser {
		Self::base().token(Self::attestation_doc_path_token())
	}

	fn proxy_re_encrypt_share() -> Parser {
		Parser::new()
			.token(Self::yubikey_token())
			.token(Self::secret_path_token())
			.token(Self::share_path_token())
			.token(Self::approval_path_token())
			.token(Self::eph_wrapped_share_path_token())
			.token(Self::attestation_doc_path_token())
			.token(Self::pcr3_preimage_path_token())
			.token(Self::manifest_set_dir_token())
			.token(Self::manifest_envelope_path_token())
			.token(Self::alias_token())
			.token(Self::unsafe_skip_attestation_token())
			.token(Self::unsafe_eph_path_override_token())
			.token(Self::unsafe_auto_confirm_token())
	}

	fn post_share() -> Parser {
		Self::base()
			.token(Self::approval_path_token())
			.token(Self::eph_wrapped_share_path_token())
	}

	fn generate_manifest_envelope() -> Parser {
		Parser::new()
			.token(Self::manifest_approvals_dir_token())
			.token(Self::manifest_path_token())
	}

	fn dangerous_dev_boot() -> Parser {
		Self::base()
			.token(Self::pivot_path_token())
			.token(Self::restart_policy_token())
			.token(Self::pivot_args_token())
			.token(Self::unsafe_eph_path_override_token())
	}

	fn provision_yubikey() -> Parser {
		Parser::new().token(Self::pub_path_token()).token(Self::yubikey_token())
	}

	fn advanced_provision_yubikey() -> Parser {
		Parser::new().token(Self::master_seed_path_token())
	}

<<<<<<< HEAD
	fn yubikey_sign() -> Parser {
		Parser::new().token(Self::payload_token())
	}

	fn yubikey_public() -> Parser {
		Parser::new()
	}

	fn verify() -> Parser {
		Parser::new()
			.token(Self::payload_token())
			.token(Self::signature_token())
			.token(Self::pub_path_token())
=======
	fn shamir_split() -> Parser {
		Parser::new()
			.token(Self::secret_path_token())
			.token(Self::total_shares_token())
			.token(Self::threshold_token())
			.token(Self::output_dir_token())
	}

	fn shamir_reconstruct() -> Parser {
		Parser::new()
			.token(Self::share_token())
			.token(Self::output_path_token())
>>>>>>> 7ce35bb7
	}
}

impl GetParserForCommand for Command {
	fn parser(&self) -> Parser {
		match self {
			Self::HostHealth
			| Self::DescribeNsm
			| Self::DescribePcr
			| Self::EnclaveStatus => Self::base(),
			Self::GenerateFileKey => Self::generate_file_key(),
			Self::BootGenesis => Self::boot_genesis(),
			Self::AfterGenesis => Self::after_genesis(),
			Self::GenerateManifest => Self::generate_manifest(),
			Self::ApproveManifest => Self::approve_manifest(),
			Self::BootStandard => Self::boot_standard(),
			Self::GetAttestationDoc => Self::get_attestation_doc(),
			Self::ProxyReEncryptShare => Self::proxy_re_encrypt_share(),
			Self::PostShare => Self::post_share(),
			Self::DangerousDevBoot => Self::dangerous_dev_boot(),
			Self::GenerateManifestEnvelope => {
				Self::generate_manifest_envelope()
			}
			Self::ProvisionYubiKey => Self::provision_yubikey(),
			Self::AdvancedProvisionYubiKey => {
				Self::advanced_provision_yubikey()
			}
			Self::PivotBuildFingerprints => Self::pivot_build_fingerprints(),
<<<<<<< HEAD
			Self::YubiKeySign => Self::yubikey_sign(),
			Self::YubiKeyPublic => Self::yubikey_public(),
			Self::Verify => Self::verify(),
=======
			Self::ShamirSplit => Self::shamir_split(),
			Self::ShamirReconstruct => Self::shamir_reconstruct(),
>>>>>>> 7ce35bb7
		}
	}
}

#[derive(Debug, PartialEq, Clone)]
struct ClientOpts {
	parsed: Parser,
}

impl ClientOpts {
	fn path(&self, uri: &str) -> String {
		let ip = self.parsed.single(HOST_IP).expect("required arg");
		let port = self.parsed.single(HOST_PORT).expect("required arg");

		if let Some(base) = self.parsed.single(ENDPOINT_BASE_PATH) {
			format!("http://{ip}:{port}/{base}/{uri}")
		} else {
			format!("http://{ip}:{port}/qos/{uri}")
		}
	}

	fn path_message(&self) -> String {
		self.path("message")
	}

	fn alias(&self) -> String {
		self.parsed.single(ALIAS).expect("required arg").to_string()
	}

	fn namespace(&self) -> String {
		self.parsed.single(NAMESPACE).expect("required arg").to_string()
	}

	fn pcr3_preimage_path(&self) -> String {
		self.parsed
			.single(PCR3_PREIMAGE_PATH)
			.expect("`--pcr3-preimage-path` is a required arg")
			.to_string()
	}

	fn nonce(&self) -> u32 {
		self.parsed
			.single(NONCE)
			.expect("required arg")
			.parse::<u32>()
			.expect("Could not parse `--nonce` as u32")
	}

	fn restart_policy(&self) -> boot::RestartPolicy {
		self.parsed
			.single(RESTART_POLICY)
			.expect("required arg")
			.to_string()
			.try_into()
			.expect("Could not parse `--restart-policy`")
	}

	fn pivot_path(&self) -> String {
		self.parsed.single(PIVOT_PATH).expect("required arg").to_string()
	}

	fn manifest_set_dir(&self) -> String {
		self.parsed
			.single(MANIFEST_SET_DIR)
			.expect("`--manifest-set-dir` is a required arg")
			.to_string()
	}

	fn share_set_dir(&self) -> String {
		self.parsed
			.single(SHARE_SET_DIR)
			.expect("`--share-set-dir` is a required arg")
			.to_string()
	}

	fn namespace_dir(&self) -> String {
		self.parsed
			.single(NAMESPACE_DIR)
			.expect("`--namespace-dir` is a required arg")
			.to_string()
	}

	fn manifest_approvals_dir(&self) -> String {
		self.parsed
			.single(MANIFEST_APPROVALS_DIR)
			.expect("`--manifest-approval-dir` is a required arg")
			.to_string()
	}

	fn qos_build_fingerprints(&self) -> String {
		self.parsed
			.single(QOS_BUILD_FINGERPRINTS)
			.expect("qos-build-fingerprints is a required arg")
			.to_string()
	}

	fn pivot_build_fingerprints(&self) -> String {
		self.parsed
			.single(PIVOT_BUILD_FINGERPRINTS)
			.expect("pivot-build-fingerprints is a required arg")
			.to_string()
	}

	fn pivot_args(&self) -> Vec<String> {
		let v = self.parsed.single(PIVOT_ARGS).expect("required arg");
		let mut chars = v.chars();

		assert_eq!(
			chars.next().unwrap(),
			'[',
			"Pivot args must start with a \"[\""
		);
		assert_eq!(
			chars.next_back().unwrap(),
			']',
			"Pivot args must end with a \"]\""
		);

		if chars.clone().count() > 0 {
			chars.as_str().split(',').map(String::from).collect()
		} else {
			vec![]
		}
	}

	fn pub_path(&self) -> String {
		self.parsed.single(PUB_PATH).expect("Missing `--pub-path`").to_string()
	}

	fn secret_path(&self) -> Option<String> {
		self.parsed.single(SECRET_PATH).map(String::clone)
	}

	fn share_path(&self) -> String {
		self.parsed
			.single(SHARE_PATH)
			.expect("Missing `--share-path`")
			.to_string()
	}

	fn output_path(&self) -> String {
		self.parsed
			.single(OUTPUT_PATH)
			.expect("Missing `--output-path`")
			.to_string()
	}

	fn quorum_key_path(&self) -> String {
		self.parsed
			.single(QUORUM_KEY_PATH)
			.expect("Missing `--quorum-key-path`")
			.to_string()
	}

	fn manifest_path(&self) -> String {
		self.parsed
			.single(MANIFEST_PATH)
			.expect("Missing `--manifest-path`")
			.to_string()
	}

	fn manifest_envelope_path(&self) -> String {
		self.parsed
			.single(MANIFEST_ENVELOPE_PATH)
			.expect("Missing `--manifest-envelope-path`")
			.to_string()
	}

	fn approval_path(&self) -> String {
		self.parsed
			.single(APPROVAL_PATH)
			.expect("Missing `--approval-path`")
			.to_string()
	}

	fn eph_wrapped_share_path(&self) -> String {
		self.parsed
			.single(EPH_WRAPPED_SHARE_PATH)
			.expect("Missing `--eph-wrapped-share-path`")
			.to_string()
	}

	fn attestation_doc_path(&self) -> String {
		self.parsed
			.single(ATTESTATION_DOC_PATH)
			.expect("Missing `--attestation-doc-path`")
			.to_string()
	}

	fn master_seed_path(&self) -> String {
		self.parsed
			.single(MASTER_SEED_PATH)
			.expect("Missing `--master-seed-path`")
			.to_string()
	}

<<<<<<< HEAD
	fn payload(&self) -> String {
		self.parsed.single(PAYLOAD).expect("Missing `--payload`").to_string()
	}

	fn signature(&self) -> String {
		self.parsed
			.single(SIGNATURE)
			.expect("Missing `--signature`")
			.to_string()
=======
	fn output_dir(&self) -> String {
		self.parsed
			.single(OUTPUT_DIR)
			.expect("Missing `--output-dir`")
			.to_string()
	}

	fn shares(&self) -> Vec<String> {
		self.parsed.multiple(SHARE).expect("Missing `--share` args").to_vec()
	}

	fn total_shares(&self) -> usize {
		self.parsed
			.single(TOTAL_SHARES)
			.expect("Missing `--total-shares`")
			.parse()
			.expect("total shares not valid integer.")
	}

	fn threshold(&self) -> usize {
		self.parsed
			.single(THRESHOLD)
			.expect("Missing `--threshold`")
			.parse()
			.expect("threshold not valid integer.")
>>>>>>> 7ce35bb7
	}

	fn yubikey(&self) -> bool {
		self.parsed.flag(YUBIKEY).unwrap_or(false)
	}

	fn unsafe_skip_attestation(&self) -> bool {
		self.parsed.flag(UNSAFE_SKIP_ATTESTATION).unwrap_or(false)
	}

	fn unsafe_eph_path_override(&self) -> Option<String> {
		self.parsed.single(UNSAFE_EPH_PATH_OVERRIDE).map(String::from)
	}

	fn unsafe_auto_confirm(&self) -> bool {
		self.parsed.flag(UNSAFE_AUTO_CONFIRM).unwrap_or(false)
	}
}

#[derive(Clone, PartialEq, Debug)]
struct ClientRunner {
	cmd: Command,
	opts: ClientOpts,
}
impl ClientRunner {
	/// Create [`Self`] from the command line arguments.
	pub fn new(args: &mut Vec<String>) -> Self {
		let (cmd, parsed) =
			CommandParser::<Command>::parse(args).expect("Invalid CLI args");

		Self { cmd, opts: ClientOpts { parsed } }
	}

	/// Run the given command.
	pub fn run(self) {
		if self.opts.parsed.version() {
			println!("version: {}", env!("CARGO_PKG_VERSION"));
		} else if self.opts.parsed.help() {
			println!("Command: {:?}", self.cmd);
			println!("{}", self.opts.parsed.info());
		} else {
			match self.cmd {
				Command::HostHealth => handlers::host_health(&self.opts),
				Command::EnclaveStatus => handlers::enclave_status(&self.opts),
				Command::DescribeNsm => handlers::describe_nsm(&self.opts),
				Command::DescribePcr => handlers::describe_pcr(&self.opts),
				Command::GenerateFileKey => {
					handlers::generate_file_key(&self.opts);
				}
				Command::ProvisionYubiKey => {
					handlers::provision_yubikey(&self.opts);
				}
				Command::AdvancedProvisionYubiKey => {
					handlers::advanced_provision_yubikey(&self.opts);
				}
				Command::BootGenesis => handlers::boot_genesis(&self.opts),
				Command::AfterGenesis => handlers::after_genesis(&self.opts),
				Command::GenerateManifest => {
					handlers::generate_manifest(&self.opts);
				}
				Command::ApproveManifest => {
					handlers::approve_manifest(&self.opts);
				}
				Command::BootStandard => handlers::boot_standard(&self.opts),
				Command::GetAttestationDoc => {
					handlers::get_attestation_doc(&self.opts);
				}
				Command::ProxyReEncryptShare => {
					handlers::proxy_re_encrypt_share(&self.opts);
				}
				Command::PostShare => handlers::post_share(&self.opts),
				Command::DangerousDevBoot => {
					handlers::dangerous_dev_boot(&self.opts);
				}
				Command::GenerateManifestEnvelope => {
					handlers::generate_manifest_envelope(&self.opts);
				}
				Command::PivotBuildFingerprints => {
					handlers::pivot_build_fingerprints(&self.opts);
				}
<<<<<<< HEAD
				Command::YubiKeySign => handlers::yubikey_sign(&self.opts),
				Command::YubiKeyPublic => handlers::yubikey_public(&self.opts),
				Command::Verify => handlers::verify(&self.opts),
=======
				Command::ShamirSplit => {
					handlers::shamir_split(&self.opts);
				}
				Command::ShamirReconstruct => {
					handlers::shamir_reconstruct(&self.opts);
				}
>>>>>>> 7ce35bb7
			}
		}
	}
}

/// Client command line interface
pub struct CLI;
impl CLI {
	/// Execute this command line interface.
	pub fn execute() {
		let mut args: Vec<String> = env::args().collect();

		let runner = ClientRunner::new(&mut args);

		runner.run();
	}
}

mod handlers {
	use qos_core::protocol::attestor::types::{NsmRequest, NsmResponse};

	use super::services::{ApproveManifestArgs, ProxyReEncryptShareArgs};
	use crate::{
		cli::{
			services::{self, GenerateManifestArgs, PairOrYubi},
			ClientOpts, ProtocolMsg,
		},
		request,
	};

	pub(super) fn pivot_build_fingerprints(opts: &ClientOpts) {
		let pivot = std::fs::read(&opts.pivot_path())
			.expect("Failed to read pivot file");

		let hash = qos_crypto::sha_256(&pivot);
		let hex_hash = qos_hex::encode(&hash);

		let contents = format!("{hex_hash}\ndummy-commit\n");

		std::fs::write(&opts.output_path(), contents.as_bytes())
			.expect("Failed to write fingerprints to specified path");
	}

	pub(super) fn host_health(opts: &ClientOpts) {
		let path = &opts.path("host-health");
		if let Ok(response) = request::get(path) {
			println!("{}", response);
		} else {
			panic!("Error...")
		}
	}

	pub(super) fn enclave_status(opts: &ClientOpts) {
		let path = &opts.path_message();

		let response = request::post(path, &ProtocolMsg::StatusRequest)
			.map_err(|e| println!("{:?}", e))
			.expect("Enclave request failed");

		match response {
			ProtocolMsg::StatusResponse(phase) => {
				println!("Enclave phase: {:?}", phase);
			}
			other => panic!("Unexpected response {:?}", other),
		}
	}

	pub(super) fn describe_nsm(opts: &ClientOpts) {
		let path = &opts.path_message();
		match request::post(
			path,
			&ProtocolMsg::NsmRequest { nsm_request: NsmRequest::DescribeNSM },
		)
		.map_err(|e| println!("{:?}", e))
		.expect("Attestation request failed")
		{
			ProtocolMsg::NsmResponse { nsm_response } => {
				println!("{:#?}", nsm_response);
			}
			other => panic!("Unexpected response {:?}", other),
		}
	}

	pub(super) fn describe_pcr(opts: &ClientOpts) {
		let path = &opts.path_message();

		for i in 0..4 {
			println!("PCR index {i}");

			match request::post(
				path,
				&ProtocolMsg::NsmRequest {
					nsm_request: NsmRequest::DescribePCR { index: i },
				},
			)
			.map_err(|e| println!("{:?}", e))
			.expect("Attestation request failed")
			{
				ProtocolMsg::NsmResponse {
					nsm_response: NsmResponse::DescribePCR { lock: _, data },
				} => {
					println!("{:#?}", qos_hex::encode(&data));
				}
				other => panic!("Unexpected response {:?}", other),
			}
		}
	}

	pub(super) fn generate_file_key(opts: &ClientOpts) {
		services::generate_file_key(&opts.master_seed_path(), &opts.pub_path());
	}

	pub(super) fn provision_yubikey(opts: &ClientOpts) {
		#[cfg(not(feature = "smartcard"))]
		{
			panic!("{}", services::SMARTCARD_FEAT_DISABLED_MSG)
		}

		#[cfg(feature = "smartcard")]
		{
			if let Err(e) = services::provision_yubikey(opts.pub_path()) {
				eprintln!("Error: {:?}", e);
				std::process::exit(1);
			}
		}
	}

	pub(super) fn advanced_provision_yubikey(opts: &ClientOpts) {
		#[cfg(not(feature = "smartcard"))]
		{
			panic!("{}", services::SMARTCARD_FEAT_DISABLED_MSG)
		}

		#[cfg(feature = "smartcard")]
		{
			if let Err(e) =
				services::advanced_provision_yubikey(opts.master_seed_path())
			{
				eprintln!("Error: {:?}", e);
				std::process::exit(1);
			}
		}
	}

	pub(super) fn yubikey_sign(opts: &ClientOpts) {
		#[cfg(not(feature = "smartcard"))]
		{
			panic!("{}", services::SMARTCARD_FEAT_DISABLED_MSG)
		}

		#[cfg(feature = "smartcard")]
		{
			if let Err(e) = services::yubikey_sign(&opts.payload()) {
				eprintln!("Error: {:?}", e);
				std::process::exit(1);
			}
		}
	}

	pub(super) fn yubikey_public(_opts: &ClientOpts) {
		#[cfg(not(feature = "smartcard"))]
		{
			panic!("{}", services::SMARTCARD_FEAT_DISABLED_MSG)
		}

		#[cfg(feature = "smartcard")]
		{
			if let Err(e) = services::yubikey_public() {
				eprintln!("Error: {:?}", e);
				std::process::exit(1);
			}
		}
	}

	pub(super) fn verify(opts: &ClientOpts) {
		if let Err(e) = services::verify(
			&opts.payload(),
			&opts.signature(),
			opts.pub_path(),
		) {
			eprintln!("Error: {:?}", e);
			std::process::exit(1);
		}
	}

	// TODO: verify PCRs
	pub(super) fn boot_genesis(opts: &ClientOpts) {
		services::boot_genesis(services::BootGenesisArgs {
			uri: &opts.path_message(),
			namespace_dir: opts.namespace_dir(),
			share_set_dir: opts.share_set_dir(),
			qos_build_fingerprints_path: opts.qos_build_fingerprints(),
			pcr3_preimage_path: opts.pcr3_preimage_path(),
			unsafe_skip_attestation: opts.unsafe_skip_attestation(),
		});
	}

	pub(super) fn after_genesis(opts: &ClientOpts) {
		let pair = get_pair_or_yubi(opts);
		if let Err(e) = services::after_genesis(services::AfterGenesisArgs {
			pair,
			share_path: opts.share_path(),
			alias: opts.alias(),
			namespace_dir: opts.namespace_dir(),
			qos_build_fingerprints_path: opts.qos_build_fingerprints(),
			pcr3_preimage_path: opts.pcr3_preimage_path(),
			unsafe_skip_attestation: opts.unsafe_skip_attestation(),
		}) {
			println!("Error: {:?}", e);
			std::process::exit(1);
		}
	}

	pub(super) fn generate_manifest(opts: &ClientOpts) {
		if let Err(e) = services::generate_manifest(GenerateManifestArgs {
			nonce: opts.nonce(),
			namespace: opts.namespace(),
			restart_policy: opts.restart_policy(),
			pivot_build_fingerprints_path: opts.pivot_build_fingerprints(),
			qos_build_fingerprints_path: opts.qos_build_fingerprints(),
			pcr3_preimage_path: opts.pcr3_preimage_path(),
			manifest_path: opts.manifest_path(),
			pivot_args: opts.pivot_args(),
			share_set_dir: opts.share_set_dir(),
			manifest_set_dir: opts.manifest_set_dir(),
			quorum_key_path: opts.quorum_key_path(),
		}) {
			println!("Error: {:?}", e);
			std::process::exit(1);
		}
	}

	pub(super) fn approve_manifest(opts: &ClientOpts) {
		let pair = get_pair_or_yubi(opts);

		if let Err(e) = services::approve_manifest(ApproveManifestArgs {
			pair,
			manifest_path: opts.manifest_path(),
			manifest_approvals_dir: opts.manifest_approvals_dir(),
			qos_build_fingerprints_path: opts.qos_build_fingerprints(),
			pcr3_preimage_path: opts.pcr3_preimage_path(),
			pivot_build_fingerprints_path: opts.pivot_build_fingerprints(),
			quorum_key_path: opts.quorum_key_path(),
			manifest_set_dir: opts.manifest_set_dir(),
			share_set_dir: opts.share_set_dir(),
			alias: opts.alias(),
			unsafe_auto_confirm: opts.unsafe_auto_confirm(),
		}) {
			println!("Error: {:?}", e);
			std::process::exit(1);
		}
	}

	pub(super) fn boot_standard(opts: &ClientOpts) {
		if let Err(e) = services::boot_standard(services::BootStandardArgs {
			uri: opts.path_message(),
			pivot_path: opts.pivot_path(),
			manifest_envelope_path: opts.manifest_envelope_path(),
			pcr3_preimage_path: opts.pcr3_preimage_path(),
			unsafe_skip_attestation: opts.unsafe_skip_attestation(),
		}) {
			println!("Error: {:?}", e);
			std::process::exit(1);
		}
	}

	pub(super) fn get_attestation_doc(opts: &ClientOpts) {
		services::get_attestation_doc(
			&opts.path_message(),
			opts.attestation_doc_path(),
		);
	}

	pub(super) fn proxy_re_encrypt_share(opts: &ClientOpts) {
		let pair = get_pair_or_yubi(opts);

		if let Err(e) =
			services::proxy_re_encrypt_share(ProxyReEncryptShareArgs {
				pair,
				share_path: opts.share_path(),
				manifest_envelope_path: opts.manifest_envelope_path(),
				approval_path: opts.approval_path(),
				eph_wrapped_share_path: opts.eph_wrapped_share_path(),
				attestation_doc_path: opts.attestation_doc_path(),
				pcr3_preimage_path: opts.pcr3_preimage_path(),
				alias: opts.alias(),
				manifest_set_dir: opts.manifest_set_dir(),
				unsafe_skip_attestation: opts.unsafe_skip_attestation(),
				unsafe_eph_path_override: opts.unsafe_eph_path_override(),
				unsafe_auto_confirm: opts.unsafe_auto_confirm(),
			}) {
			eprintln!("Error: {:?}", e);
			std::process::exit(1);
		}
	}

	pub(super) fn post_share(opts: &ClientOpts) {
		if let Err(e) = services::post_share(
			&opts.path_message(),
			opts.eph_wrapped_share_path(),
			opts.approval_path(),
		) {
			eprintln!("Error: {:?}", e);
			std::process::exit(1);
		}
	}

	pub(super) fn dangerous_dev_boot(opts: &ClientOpts) {
		services::dangerous_dev_boot(
			&opts.path_message(),
			opts.pivot_path(),
			opts.restart_policy(),
			opts.pivot_args(),
			opts.unsafe_eph_path_override(),
		);
	}

	pub(super) fn generate_manifest_envelope(opts: &ClientOpts) {
		if let Err(e) = services::generate_manifest_envelope(
			opts.manifest_approvals_dir(),
			opts.manifest_path(),
		) {
			eprintln!("Error: {:?}", e);
			std::process::exit(1);
		}
	}

	pub(super) fn shamir_split(opts: &ClientOpts) {
		if let Err(e) = services::shamir_split(
			opts.secret_path().expect("Missing `--secret-path`"),
			opts.total_shares(),
			opts.threshold(),
			&opts.output_dir(),
		) {
			eprintln!("Error: {:?}", e);
			std::process::exit(1);
		}
	}

	pub(super) fn shamir_reconstruct(opts: &ClientOpts) {
		if let Err(e) =
			services::shamir_reconstruct(opts.shares(), &opts.output_path())
		{
			eprintln!("Error: {:?}", e);
			std::process::exit(1);
		}
	}

	fn get_pair_or_yubi(opts: &ClientOpts) -> PairOrYubi {
		match PairOrYubi::from_inputs(opts.yubikey(), opts.secret_path()) {
			Err(e) => {
				eprintln!("Error: {:?}", e);
				std::process::exit(1);
			}
			Ok(p) => p,
		}
	}
}<|MERGE_RESOLUTION|>--- conflicted
+++ resolved
@@ -385,15 +385,12 @@
 const EPH_WRAPPED_SHARE_PATH: &str = "eph-wrapped-share-path";
 const ATTESTATION_DOC_PATH: &str = "attestation-doc-path";
 const MASTER_SEED_PATH: &str = "master-seed-path";
-<<<<<<< HEAD
-const PAYLOAD: &str = "payload";
-const SIGNATURE: &str = "signature";
-=======
 const SHARE: &str = "share";
 const OUTPUT_DIR: &str = "output-dir";
 const THRESHOLD: &str = "threshold";
 const TOTAL_SHARES: &str = "total-shares";
->>>>>>> 7ce35bb7
+const PAYLOAD: &str = "payload";
+const SIGNATURE: &str = "signature";
 
 /// Commands for the Client CLI.
 ///
@@ -487,19 +484,16 @@
 	AdvancedProvisionYubiKey,
 	/// Create a dummy pivot build fingerprints with a correct hash
 	PivotBuildFingerprints,
-<<<<<<< HEAD
+	/// Split a secret into shares with Shamir Secret Sharing.
+	ShamirSplit,
+	/// Reconstruct a secret from Shamir Secret Sharing shares.
+	ShamirReconstruct,
 	/// Sign a hex encoded payload with the yubikey.
 	YubiKeySign,
 	/// Get the public key of a yubikey
 	YubiKeyPublic,
 	/// Verify a signature from qos_p256 pair.
 	Verify,
-=======
-	/// Split a secret into shares with Shamir Secret Sharing.
-	ShamirSplit,
-	/// Reconstruct a secret from Shamir Secret Sharing shares.
-	ShamirReconstruct,
->>>>>>> 7ce35bb7
 }
 
 impl From<&str> for Command {
@@ -523,14 +517,11 @@
 			"provision-yubikey" => Self::ProvisionYubiKey,
 			"advanced-provision-yubikey" => Self::AdvancedProvisionYubiKey,
 			"pivot-build-fingerprints" => Self::PivotBuildFingerprints,
-<<<<<<< HEAD
+			"shamir-split" => Self::ShamirSplit,
+			"shamir-reconstruct" => Self::ShamirReconstruct,
 			"yubikey-sign" => Self::YubiKeySign,
 			"verify" => Self::Verify,
 			"yubikey-public" => Self::YubiKeyPublic,
-=======
-			"shamir-split" => Self::ShamirSplit,
-			"shamir-reconstruct" => Self::ShamirReconstruct,
->>>>>>> 7ce35bb7
 			_ => panic!(
 				"Unrecognized command, try something like `host-health --help`"
 			),
@@ -720,18 +711,6 @@
 			.takes_value(true)
 			.required(true)
 	}
-<<<<<<< HEAD
-	fn payload_token() -> Token {
-		Token::new(PAYLOAD, "A hex-encoded payload to sign/encrypt/decrypt.")
-			.takes_value(true)
-			.required(true)
-	}
-	fn signature_token() -> Token {
-		Token::new(SIGNATURE, "A hex encoded signature from qos p256")
-			.takes_value(true)
-			.required(true)
-	}
-=======
 	fn share_token() -> Token {
 		Token::new(SHARE, "Paths to a share. This can be specified multiple times.")
 			.takes_value(true)
@@ -759,7 +738,16 @@
 		.takes_value(true)
 		.required(true)
 	}
->>>>>>> 7ce35bb7
+	fn payload_token() -> Token {
+		Token::new(PAYLOAD, "A hex-encoded payload to sign/encrypt/decrypt.")
+			.takes_value(true)
+			.required(true)
+	}
+	fn signature_token() -> Token {
+		Token::new(SIGNATURE, "A hex encoded signature from qos p256")
+			.takes_value(true)
+			.required(true)
+	}
 
 	fn base() -> Parser {
 		Parser::new()
@@ -910,21 +898,6 @@
 		Parser::new().token(Self::master_seed_path_token())
 	}
 
-<<<<<<< HEAD
-	fn yubikey_sign() -> Parser {
-		Parser::new().token(Self::payload_token())
-	}
-
-	fn yubikey_public() -> Parser {
-		Parser::new()
-	}
-
-	fn verify() -> Parser {
-		Parser::new()
-			.token(Self::payload_token())
-			.token(Self::signature_token())
-			.token(Self::pub_path_token())
-=======
 	fn shamir_split() -> Parser {
 		Parser::new()
 			.token(Self::secret_path_token())
@@ -937,7 +910,21 @@
 		Parser::new()
 			.token(Self::share_token())
 			.token(Self::output_path_token())
->>>>>>> 7ce35bb7
+	}
+
+	fn yubikey_sign() -> Parser {
+		Parser::new().token(Self::payload_token())
+	}
+
+	fn yubikey_public() -> Parser {
+		Parser::new()
+	}
+
+	fn verify() -> Parser {
+		Parser::new()
+			.token(Self::payload_token())
+			.token(Self::signature_token())
+			.token(Self::pub_path_token())
 	}
 }
 
@@ -966,14 +953,11 @@
 				Self::advanced_provision_yubikey()
 			}
 			Self::PivotBuildFingerprints => Self::pivot_build_fingerprints(),
-<<<<<<< HEAD
+			Self::ShamirSplit => Self::shamir_split(),
+			Self::ShamirReconstruct => Self::shamir_reconstruct(),
 			Self::YubiKeySign => Self::yubikey_sign(),
 			Self::YubiKeyPublic => Self::yubikey_public(),
 			Self::Verify => Self::verify(),
-=======
-			Self::ShamirSplit => Self::shamir_split(),
-			Self::ShamirReconstruct => Self::shamir_reconstruct(),
->>>>>>> 7ce35bb7
 		}
 	}
 }
@@ -1170,17 +1154,6 @@
 			.to_string()
 	}
 
-<<<<<<< HEAD
-	fn payload(&self) -> String {
-		self.parsed.single(PAYLOAD).expect("Missing `--payload`").to_string()
-	}
-
-	fn signature(&self) -> String {
-		self.parsed
-			.single(SIGNATURE)
-			.expect("Missing `--signature`")
-			.to_string()
-=======
 	fn output_dir(&self) -> String {
 		self.parsed
 			.single(OUTPUT_DIR)
@@ -1206,7 +1179,17 @@
 			.expect("Missing `--threshold`")
 			.parse()
 			.expect("threshold not valid integer.")
->>>>>>> 7ce35bb7
+	}
+
+	fn payload(&self) -> String {
+		self.parsed.single(PAYLOAD).expect("Missing `--payload`").to_string()
+	}
+
+	fn signature(&self) -> String {
+		self.parsed
+			.single(SIGNATURE)
+			.expect("Missing `--signature`")
+			.to_string()
 	}
 
 	fn yubikey(&self) -> bool {
@@ -1287,18 +1270,15 @@
 				Command::PivotBuildFingerprints => {
 					handlers::pivot_build_fingerprints(&self.opts);
 				}
-<<<<<<< HEAD
-				Command::YubiKeySign => handlers::yubikey_sign(&self.opts),
-				Command::YubiKeyPublic => handlers::yubikey_public(&self.opts),
-				Command::Verify => handlers::verify(&self.opts),
-=======
 				Command::ShamirSplit => {
 					handlers::shamir_split(&self.opts);
 				}
 				Command::ShamirReconstruct => {
 					handlers::shamir_reconstruct(&self.opts);
 				}
->>>>>>> 7ce35bb7
+				Command::YubiKeySign => handlers::yubikey_sign(&self.opts),
+				Command::YubiKeyPublic => handlers::yubikey_public(&self.opts),
+				Command::Verify => handlers::verify(&self.opts),
 			}
 		}
 	}
