--- conflicted
+++ resolved
@@ -6,13 +6,9 @@
 [dependencies]
 qos_hex = { path = "../qos_hex" }
 
-<<<<<<< HEAD
 borsh = { version = "0.10", default-features = false }
-rand_core = { version = "0.6.3", default-features = false }
-=======
-borsh = { version = "0.9", default-features = false }
 rand_core = { version = "0.6.4", default-features = false }
->>>>>>> 3b68b216
+
 sha2 = { version = "0.10", default-features = false }
 p256 = { version = "0.11.1", features = ["ecdh", "ecdsa", "ecdsa-core", "std"], default-features = false }
 aes-gcm = { version = "0.10.1", features = ["aes", "alloc"], default-features = false }
