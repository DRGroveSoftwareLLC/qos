--- conflicted
+++ resolved
@@ -34,11 +34,8 @@
 }
 
 /// P256 key pair
-<<<<<<< HEAD
-#[derive(Clone, PartialEq)]
-=======
 #[derive(ZeroizeOnDrop)]
->>>>>>> ed9ad43f
+#[cfg_attr(any(feature = "mock", test), derive(Clone, PartialEq))]
 pub struct P256EncryptPair {
 	private: SecretKey,
 }
@@ -114,7 +111,7 @@
 }
 
 /// P256 Public key.
-#[derive(Clone, PartialEq)]
+#[cfg_attr(any(feature = "mock", test), derive(Clone, PartialEq))]
 pub struct P256EncryptPublic {
 	public: PublicKey,
 }
