--- conflicted
+++ resolved
@@ -101,26 +101,6 @@
 			);
 		}
 
-<<<<<<< HEAD
-		match serde_cbor::from_slice(&body) {
-			Err(_) => (
-				StatusCode::BAD_REQUEST,
-				serde_cbor::to_vec(&ProtocolMsg::ErrorResponse)
-					.expect("ProtocolMsg can always serialize. qed."),
-			),
-			Ok(request) => match state.enclave_client.send(request) {
-				Err(_) => (
-					StatusCode::INTERNAL_SERVER_ERROR,
-					serde_cbor::to_vec(&ProtocolMsg::ErrorResponse)
-						.expect("ProtocolMsg can always serialize. qed."),
-				),
-				Ok(response) => (
-					StatusCode::OK,
-					serde_cbor::to_vec(&response)
-						.expect("ProtocolMsg can always serialize. qed."),
-				),
-			},
-=======
 		let response = match ProtocolMsg::try_from_slice(&body) {
 			Err(_) => {
 				return (
@@ -146,7 +126,6 @@
 					.try_to_vec()
 					.expect("ProtocolMsg can always serialize. qed."),
 			),
->>>>>>> 1fae2eb8
 		}
 	}
 }