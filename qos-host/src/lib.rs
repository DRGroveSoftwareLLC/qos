--- conflicted
+++ resolved
@@ -49,25 +49,9 @@
 }
 
 impl HostServer {
-<<<<<<< HEAD
 	/// Create a new [`HostServer`]. See [`Self::serve`] for starting the server.
 	pub fn new(enclave_addr: SocketAddress, addr: SocketAddr) -> Self {
 		Self { addr, enclave_addr }
-=======
-	/// Create a new [`HostServer`].
-	#[must_use]
-	pub fn new(enclave_addr: SocketAddress, ip: [u8; 4], port: u16) -> Self {
-		Self { addr: SocketAddr::from((ip, port)), enclave_addr }
-	}
-
-	/// Create a new [`HostServer`].
-	#[must_use]
-	pub fn new_with_socket_addr(
-		enclave_addr: SocketAddress,
-		addr: SocketAddr,
-	) -> Self {
-		Self { enclave_addr, addr }
->>>>>>> 891bd0e6
 	}
 
 	/// Start the server, running indefinitely.
